--- conflicted
+++ resolved
@@ -92,101 +92,13 @@
         goldenTestRunner.run(
           tester: tester,
           goldenPath: 1,
-<<<<<<< HEAD
-          widget: Container(),
+          widget: const SizedBox(),
           getImage: goldenTestAdapter.getImage,
-=======
-          widget: const SizedBox(),
->>>>>>> f9f57c91
         ),
         throwsAssertionError,
       );
     });
 
-<<<<<<< HEAD
-    testWidgets('invokes everything correctly', (tester) async {
-      const themeColor = Colors.blue;
-      final theme = ThemeData.light().copyWith(
-        primaryColor: themeColor,
-      );
-      await goldenTestRunner.run(
-        tester: tester,
-        goldenPath: 'path/to/golden',
-        widget: Container(),
-        theme: theme,
-        whilePerforming: interaction,
-        obscureText: true,
-        getImage: goldenTestAdapter.getImage,
-      );
-
-      expect(interactionCalled, isTrue);
-      expect(cleanupCalled, isTrue);
-      expect(goldenFileExpectationCalled, isTrue);
-      expect(matcherInvocationCalled, isTrue);
-
-      final capturedTheme = verify(
-        () => adapter.pumpGoldenTest(
-          rootKey: any(named: 'rootKey'),
-          tester: any(named: 'tester'),
-          textScaleFactor: any(named: 'textScaleFactor'),
-          constraints: any(named: 'constraints'),
-          theme: captureAny(named: 'theme'),
-          pumpBeforeTest: any(named: 'pumpBeforeTest'),
-          pumpWidget: any(named: 'pumpWidget'),
-          widget: any(named: 'widget'),
-        ),
-      ).captured.first as ThemeData;
-
-      expect(
-        capturedTheme,
-        isA<ThemeData>().having(
-          (theme) => theme.primaryColor,
-          'primaryColor',
-          themeColor,
-        ),
-      );
-
-      expect(
-        capturedTheme,
-        isA<ThemeData>().having(
-          (theme) => theme.textTheme.bodyText1!.fontFamily,
-          'textTheme.bodyText1!.fontFamily',
-          obscuredTextFontFamily,
-        ),
-      );
-    });
-
-    testWidgets('invokes everything with defaults', (tester) async {
-      await goldenTestRunner.run(
-        tester: tester,
-        goldenPath: 'path/to/golden',
-        widget: Container(),
-        getImage: goldenTestAdapter.getImage,
-      );
-
-      expect(interactionCalled, isFalse);
-      expect(cleanupCalled, isFalse);
-      expect(goldenFileExpectationCalled, isTrue);
-      expect(matcherInvocationCalled, isTrue);
-
-      final capturedTheme = verify(
-        () => adapter.pumpGoldenTest(
-          rootKey: any(named: 'rootKey'),
-          tester: any(named: 'tester'),
-          textScaleFactor: any(named: 'textScaleFactor'),
-          constraints: any(named: 'constraints'),
-          theme: captureAny(named: 'theme'),
-          pumpBeforeTest: any(named: 'pumpBeforeTest'),
-          pumpWidget: any(named: 'pumpWidget'),
-          widget: any(named: 'widget'),
-        ),
-      ).captured.first as ThemeData;
-
-      expect(capturedTheme, equals(ThemeData.light()));
-    });
-
-=======
->>>>>>> f9f57c91
     testWidgets('throws when matcher fails', (tester) async {
       FutureOr<void> matcherInvocation() {
         // ignore: only_throw_errors
@@ -208,12 +120,8 @@
         await goldenTestRunner.run(
           tester: tester,
           goldenPath: 'path/to/golden',
-<<<<<<< HEAD
-          widget: Container(),
+          widget: const SizedBox(),
           getImage: goldenTestAdapter.getImage,
-=======
-          widget: const SizedBox(),
->>>>>>> f9f57c91
         );
         fail('Expected goldenTestRunner.run to throw TestFailure');
       } catch (e) {
