import 'dart:async';
import 'dart:convert';
import 'dart:io';

import 'package:alchemist/alchemist.dart';
import 'package:flutter/material.dart';
import 'package:flutter_test/flutter_test.dart';
import 'package:path/path.dart' as path;
import 'package:version/version.dart';

Future<void> testExecutable(FutureOr<void> Function() testMain) async {
  final runningOnCi = Platform.environment.containsKey('GITHUB_ACTIONS');

  // Grab the flutter version from the current environment.
  final versionResult = await Process.run('flutter', [
    '--version',
    '--machine',
  ]);

  if (versionResult.exitCode != 0) {
    throw const ProcessException('flutter', [
      '--version',
      '--machine',
    ], 'Failed to get flutter version');
  }

  final versionJson = versionResult.stdout.toString().trim();
  final flutterData = json.decode(versionJson) as Map<String, dynamic>;
  final version = flutterData['flutterVersion'] as String;

  if (!version.isValidVersion()) {
    throw ProcessException(
      'flutter',
      ['--version', '--machine'],
      'Invalid flutter version returned by `flutter version`: $version',
    );
  }

  final parsedVersion = Version.parse(version);
  final subDirectories = Directory(
    path.join(Directory.current.path, 'test', 'smoke_tests', 'goldens'),
  ).listSync().whereType<Directory>().toList();

  final candidates = subDirectories.where((dir) {
    try {
      final dirVersion = Version.parse(path.basename(dir.path));
      return dirVersion <= parsedVersion;
    } on FormatException {
      return false;
    }
  });

  /// Returns the goldens directory for the provided flutter version.
  ///
  /// In order, this attempts to find:
  /// - A directory that matches the provided flutter version exactly.
  /// - If no exact match is found, the highest version directory that is less
  /// than or equal to the provided flutter version.
  /// - If no directories are found, an error is thrown.
  ///
  /// If `autoUpdateGoldenFiles` is true (meaning we've passed
  /// --update-goldens), a directory matching the provided flutter version will
  /// be created if it does not already exist.
  ///
  /// Doing this supports running our smoke tests against specific versions of
  /// Flutter, allowing us to maintain goldens for each version when necessary.
  Directory goldensDirectory() {
    // If we're updating golden files, always return the associated directory.
    if (autoUpdateGoldenFiles) {
      return Directory(path.join('goldens', parsedVersion.toString()));
    }

    if (candidates.isEmpty) {
      throw ArgumentError(
        'No valid directories found in `goldens` for the current '
        'flutter version: $parsedVersion',
      );
    }

    // If we have multiple candidates, we want to find the highest version
    // directory that is less than or equal to the provided flutter version.
    return candidates.reduce((a, b) {
      final aVersion = Version.parse(path.basename(a.path));
      final bVersion = Version.parse(path.basename(b.path));
      return aVersion > bVersion ? a : b;
    });
  }

  final directory = goldensDirectory();

  Future<String> filePathResolver(
    String fileName,
    String environmentName,
  ) async {
    return path.join(
      directory.path,
      environmentName.toLowerCase(),
      '$fileName.png',
    );
  }

  return AlchemistConfig.runWithConfig(
    config: AlchemistConfig(
      theme: ThemeData(
        useMaterial3: false,
        textTheme: const TextTheme().apply(fontFamily: 'Roboto'),
      ),
<<<<<<< HEAD
      platformGoldensConfig: PlatformGoldensConfig(
        enabled: enablePlatformTests,
      ),
=======
      ciGoldensConfig: AlchemistConfig.current()
          .ciGoldensConfig //
          .copyWith(filePathResolver: filePathResolver, enabled: runningOnCi),
      platformGoldensConfig: AlchemistConfig.current()
          .platformGoldensConfig //
          .copyWith(filePathResolver: filePathResolver, enabled: !runningOnCi),
>>>>>>> e5da5fb4
    ),
    run: testMain,
  );
}

extension on String {
  bool isValidVersion() {
    try {
      Version.parse(this);
      return true;
    } on FormatException {
      return false;
    }
  }
}<|MERGE_RESOLUTION|>--- conflicted
+++ resolved
@@ -105,18 +105,15 @@
         useMaterial3: false,
         textTheme: const TextTheme().apply(fontFamily: 'Roboto'),
       ),
-<<<<<<< HEAD
-      platformGoldensConfig: PlatformGoldensConfig(
-        enabled: enablePlatformTests,
-      ),
-=======
+//       platformGoldensConfig: PlatformGoldensConfig(
+//         enabled: enablePlatformTests,
+//       ),
       ciGoldensConfig: AlchemistConfig.current()
           .ciGoldensConfig //
           .copyWith(filePathResolver: filePathResolver, enabled: runningOnCi),
       platformGoldensConfig: AlchemistConfig.current()
           .platformGoldensConfig //
           .copyWith(filePathResolver: filePathResolver, enabled: !runningOnCi),
->>>>>>> e5da5fb4
     ),
     run: testMain,
   );
